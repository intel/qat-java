--- conflicted
+++ resolved
@@ -13,7 +13,6 @@
 import org.openjdk.jmh.results.Result;
 import org.openjdk.jmh.results.RunResult;
 import org.openjdk.jmh.runner.Runner;
-<<<<<<< HEAD
 import org.openjdk.jmh.runner.options.ChainedOptionsBuilder;
 import org.openjdk.jmh.runner.options.CommandLineOptions;
 import org.openjdk.jmh.runner.options.Options;
@@ -68,50 +67,18 @@
             .param("fileName", fileName)
             // .jvmArgs("-Xms4g", "-Xmx4g")
             .build();
-=======
-import org.openjdk.jmh.runner.RunnerException;
-import org.openjdk.jmh.runner.options.CommandLineOptionException;
-import org.openjdk.jmh.runner.options.CommandLineOptions;
-import org.openjdk.jmh.util.Optional;
 
-public class BenchmarkDriver {
-  public static void main(String[] args) {
-    try {
-      CommandLineOptions cmdOpts = new CommandLineOptions(args);
+    Collection<RunResult> results = new Runner(opts).run();
+    System.out.println("-------------------------");
+    System.out.println("SUMMARY");
+    System.out.println("-------------------------");
 
-      Optional<Collection<String>> col = cmdOpts.getParameter("file");
-      if (!col.hasValue()) {
-        throw new IllegalArgumentException("A file parameter is required.");
-      }
-      String file = col.get().iterator().next();
->>>>>>> 4b7eda6d
-
-      // Run benchmark
-      Collection<RunResult> results = new Runner(cmdOpts).run();
-
-<<<<<<< HEAD
     // Calculate the throughput in MB/sec for each result
     long fileSize = new File(fileName).length();
     for (RunResult rr : results) {
       Result<?> r = rr.getAggregatedResult().getPrimaryResult();
       double speed = r.getScore() * fileSize / (1024 * 1024);
       System.out.printf("%-50s%.2f MB/sec\n", rr.getParams().getBenchmark(), speed);
-=======
-      // Print score in MB/sec (if benchmark mode is throughput)
-      System.out.println();
-      long fileSize = new File(file).length();
-      for (RunResult rr : results) {
-        Result r = rr.getPrimaryResult();
-        if (r.getScoreUnit().equals("ops/s")) {
-          double speed = r.getScore() * fileSize / (1024 * 1024);
-          System.out.printf("%-54s%.2f MB/sec%n", rr.getParams().getBenchmark(), speed);
-        }
-      }
-    } catch (RunnerException e) {
-      System.err.printf("%s: %s", "Error", e.getMessage());
-    } catch (CommandLineOptionException e) {
-      System.err.printf("%s: %s", "Error parsing command line", e.getMessage());
->>>>>>> 4b7eda6d
     }
   }
 }