<!--
Copyright (c) 2014, Oracle America, Inc.
All rights reserved.

Redistribution and use in source and binary forms, with or without
modification, are permitted provided that the following conditions are met:

 * Redistributions of source code must retain the above copyright notice,
   this list of conditions and the following disclaimer.

 * Redistributions in binary form must reproduce the above copyright
   notice, this list of conditions and the following disclaimer in the
   documentation and/or other materials provided with the distribution.

 * Neither the name of Oracle nor the names of its contributors may be used
   to endorse or promote products derived from this software without
   specific prior written permission.

THIS SOFTWARE IS PROVIDED BY THE COPYRIGHT HOLDERS AND CONTRIBUTORS "AS IS"
AND ANY EXPRESS OR IMPLIED WARRANTIES, INCLUDING, BUT NOT LIMITED TO, THE
IMPLIED WARRANTIES OF MERCHANTABILITY AND FITNESS FOR A PARTICULAR PURPOSE
ARE DISCLAIMED. IN NO EVENT SHALL THE COPYRIGHT HOLDER OR CONTRIBUTORS BE
LIABLE FOR ANY DIRECT, INDIRECT, INCIDENTAL, SPECIAL, EXEMPLARY, OR
CONSEQUENTIAL DAMAGES (INCLUDING, BUT NOT LIMITED TO, PROCUREMENT OF
SUBSTITUTE GOODS OR SERVICES; LOSS OF USE, DATA, OR PROFITS; OR BUSINESS
INTERRUPTION) HOWEVER CAUSED AND ON ANY THEORY OF LIABILITY, WHETHER IN
CONTRACT, STRICT LIABILITY, OR TORT (INCLUDING NEGLIGENCE OR OTHERWISE)
ARISING IN ANY WAY OUT OF THE USE OF THIS SOFTWARE, EVEN IF ADVISED OF
THE POSSIBILITY OF SUCH DAMAGE.
-->

<project xmlns="http://maven.apache.org/POM/4.0.0" xmlns:xsi="http://www.w3.org/2001/XMLSchema-instance"
         xsi:schemaLocation="http://maven.apache.org/POM/4.0.0 http://maven.apache.org/xsd/maven-4.0.0.xsd">
    <modelVersion>4.0.0</modelVersion>

    <groupId>com.intel.qat.jmh</groupId>
    <artifactId>qat-java-bench</artifactId>
    <version>1.0</version>
    <packaging>jar</packaging>

    <name>JMH benchmark sample: Java</name>

    <!--
       This is the demo/sample template build script for building Java benchmarks with JMH.
       Edit as needed.
    -->

    <dependencies>
        <dependency>
            <groupId>org.openjdk.jmh</groupId>
            <artifactId>jmh-core</artifactId>
            <version>${jmh.version}</version>
        </dependency>
        <dependency>
            <groupId>org.openjdk.jmh</groupId>
            <artifactId>jmh-generator-annprocess</artifactId>
            <version>${jmh.version}</version>
            <scope>provided</scope>
        </dependency>
        <dependency>
            <groupId>com.intel.qat</groupId>
            <artifactId>qat-java</artifactId>
            <version>1.0.0</version>
        </dependency>
        <dependency>
            <groupId>com.github.luben</groupId>
            <artifactId>zstd-jni</artifactId>
            <version>1.5.5-10</version>
        </dependency>
        <dependency>
            <groupId>org.lz4</groupId>
            <artifactId>lz4-java</artifactId>
            <version>1.8.0</version>
        </dependency>
    </dependencies>

    <properties>
        <project.build.sourceEncoding>UTF-8</project.build.sourceEncoding>

        <!--
            JMH version to use with this project.
          -->
        <jmh.version>1.37</jmh.version>

        <!--
            Java source/target to use for compilation.
          -->
        <javac.target>1.8</javac.target>

        <!--
            Name of the benchmark Uber-JAR to generate.
          -->
        <uberjar.name>benchmarks</uberjar.name>
    </properties>

    <build>
        <plugins>
            <plugin>
<<<<<<< HEAD
                <groupId>org.apache.maven.plugins</groupId>
                <artifactId>maven-compiler-plugin</artifactId>
                <version>3.8.0</version>
                <configuration>
                    <compilerVersion>${javac.target}</compilerVersion>
                    <source>${javac.target}</source>
                    <target>${javac.target}</target>
                    <includes>com/intel/qat/jmh/*.java</includes>
                </configuration>
            </plugin>
            <plugin>
=======
>>>>>>> 4b7eda6d
                <groupId>com.diffplug.spotless</groupId>
                <artifactId>spotless-maven-plugin</artifactId>
                <version>2.28.0</version>
                <executions>
                    <execution>
                        <id>format</id>
                        <phase>process-sources</phase>
                        <goals>
                            <goal>check</goal>
                            <goal>apply</goal>
                        </goals>
                    </execution>
                </executions>
                <configuration>
                    <formats>
                        <format>
                            <includes>
                              <include>*.java</include>
                            </includes>
                        </format>
                    </formats>
                    <java>
                        <googleJavaFormat>
                          <version>1.15.0</version>
                        </googleJavaFormat>
                    </java>
                </configuration>
            </plugin>
            <plugin>
                <groupId>org.apache.maven.plugins</groupId>
                <artifactId>maven-compiler-plugin</artifactId>
                <version>3.8.0</version>
                <configuration>
                    <compilerVersion>${javac.target}</compilerVersion>
                    <source>${javac.target}</source>
                    <target>${javac.target}</target>
                </configuration>
            </plugin>
            <plugin>
                <groupId>org.apache.maven.plugins</groupId>
                <artifactId>maven-shade-plugin</artifactId>
                <version>3.2.1</version>
                <executions>
                    <execution>
                        <phase>package</phase>
                        <goals>
                            <goal>shade</goal>
                        </goals>
                        <configuration>
                            <finalName>${uberjar.name}</finalName>
                            <transformers>
                                <transformer implementation="org.apache.maven.plugins.shade.resource.ManifestResourceTransformer">
                                    <mainClass>com.intel.qat.jmh.BenchmarkDriver</mainClass>
                                </transformer>
                                <transformer implementation="org.apache.maven.plugins.shade.resource.ServicesResourceTransformer"/>
                            </transformers>
                            <filters>
                                <filter>
                                    <!--
                                        Shading signed JARs will fail without this.
                                        http://stackoverflow.com/questions/999489/invalid-signature-file-when-attempting-to-run-a-jar
                                    -->
                                    <artifact>*:*</artifact>
                                    <excludes>
                                        <exclude>META-INF/*.SF</exclude>
                                        <exclude>META-INF/*.DSA</exclude>
                                        <exclude>META-INF/*.RSA</exclude>
                                    </excludes>
                                </filter>
                            </filters>
                        </configuration>
                    </execution>
                </executions>
            </plugin>
        </plugins>
        <pluginManagement>
            <plugins>
                <plugin>
                    <artifactId>maven-clean-plugin</artifactId>
                    <version>2.5</version>
                </plugin>
                <plugin>
                    <artifactId>maven-deploy-plugin</artifactId>
                    <version>2.8.1</version>
                </plugin>
                <plugin>
                    <artifactId>maven-install-plugin</artifactId>
                    <version>2.5.1</version>
                </plugin>
                <plugin>
                    <artifactId>maven-jar-plugin</artifactId>
                    <version>2.4</version>
                </plugin>
                <plugin>
                    <artifactId>maven-javadoc-plugin</artifactId>
                    <version>2.9.1</version>
                </plugin>
                <plugin>
                    <artifactId>maven-resources-plugin</artifactId>
                    <version>2.6</version>
                </plugin>
                <plugin>
                    <artifactId>maven-site-plugin</artifactId>
                    <version>3.3</version>
                </plugin>
                <plugin>
                    <artifactId>maven-source-plugin</artifactId>
                    <version>2.2.1</version>
                </plugin>
                <plugin>
                    <artifactId>maven-surefire-plugin</artifactId>
                    <version>2.17</version>
                </plugin>
            </plugins>
        </pluginManagement>
    </build>

</project><|MERGE_RESOLUTION|>--- conflicted
+++ resolved
@@ -96,20 +96,6 @@
     <build>
         <plugins>
             <plugin>
-<<<<<<< HEAD
-                <groupId>org.apache.maven.plugins</groupId>
-                <artifactId>maven-compiler-plugin</artifactId>
-                <version>3.8.0</version>
-                <configuration>
-                    <compilerVersion>${javac.target}</compilerVersion>
-                    <source>${javac.target}</source>
-                    <target>${javac.target}</target>
-                    <includes>com/intel/qat/jmh/*.java</includes>
-                </configuration>
-            </plugin>
-            <plugin>
-=======
->>>>>>> 4b7eda6d
                 <groupId>com.diffplug.spotless</groupId>
                 <artifactId>spotless-maven-plugin</artifactId>
                 <version>2.28.0</version>
