--- conflicted
+++ resolved
@@ -9,10 +9,6 @@
 import java.nio.ReadOnlyBufferException;
 import java.nio.charset.StandardCharsets;
 
-<<<<<<< HEAD
-=======
-// TODO: check if qzSession is bogus, do not allow it rather than throwing exception
->>>>>>> 53ccc276
 // TODO: Exception messages with constants
 /**
  * Defines APIs for creation of setting up hardware based QAT session(with or without software backup,
@@ -32,10 +28,6 @@
   private Mode mode;
   private CompressionAlgorithm compressionAlgorithm;
   private int compressionLevel;
-<<<<<<< HEAD
-=======
-  // visible for testing only annotation
->>>>>>> 53ccc276
   private boolean isPinnedMemAvailable;
 
   /**
@@ -49,16 +41,10 @@
   /**
    * Compression Algorithm for library.
    */
-  public static enum CompressionAlgorithm{
-    DEFLATE,
-<<<<<<< HEAD
-    LZ4
-=======
-    LZ4,
-    ZSTD // TODO: if it is under release
->>>>>>> 53ccc276
-  }
-
+  public static enum CompressionAlgorithm {
+      DEFLATE,
+      LZ4
+  }
   /**
    * default constructor to assign default code path as AUTO(with software fallback option), no retries, ZLIB as default compression algo
    * and compression level 6 which is ZLIB default compression level
@@ -66,27 +52,12 @@
   public QATSession(){
     this(CompressionAlgorithm.DEFLATE,DEFAULT_DEFLATE_COMP_LEVEL, Mode.AUTO, DEFAULT_RETRY_COUNT);
   }
-
-  /**
-   *
-   * @param compressionAlgorithm compression algorithm like LZ4, ZLIB,etc which are supported
-   */
-
-<<<<<<< HEAD
   public QATSession(CompressionAlgorithm compressionAlgorithm){
     this(compressionAlgorithm,DEFAULT_DEFLATE_COMP_LEVEL,Mode.AUTO,DEFAULT_RETRY_COUNT);
   }
   public QATSession( CompressionAlgorithm compressionAlgorithm,  int compressionLevel){
-=======
-  // one more constructor with ONLY compression algorithm
-  public QATSession(CompressionAlgorithm compressionAlgorithm){
-    this(compressionAlgorithm,DEFAULT_DEFLATE_COMP_LEVEL,Mode.AUTO,DEFAULT_RETRY_COUNT);
-  }
-  public QATSession( CompressionAlgorithm compressionAlgorithm,  int compressionLevel){// use this
->>>>>>> 53ccc276
     this(compressionAlgorithm,compressionLevel,Mode.AUTO,DEFAULT_RETRY_COUNT);
   }
-
   public QATSession( CompressionAlgorithm compressionAlgorithm,  int compressionLevel, Mode mode){
     this(compressionAlgorithm,compressionLevel,mode,DEFAULT_RETRY_COUNT);
   }
@@ -122,19 +93,13 @@
   /**
    * teardown API destroys the QAT hardware session and free up resources and PINNED memory allocated with setup API call
    */
-<<<<<<< HEAD
   public void teardown() throws QATException{
-=======
-  public void teardown() throws QATException{ // change name to cleanUp
->>>>>>> 53ccc276
     if(!isValid)
       throw new IllegalStateException();
 
     InternalJNI.teardown(qzSession, unCompressedBuffer, compressedBuffer);
     isValid = false;
   }
-
-  //static teardown with three long params - qzsession and other 2 pinned buffers addresses
 
   /**
    * Provides maximum compression length (probable, not exact as this is decided after successful compression) for a given
@@ -143,11 +108,7 @@
    * @return maximum compressed length
    */
   public int maxCompressedLength(long srcLen){
-<<<<<<< HEAD
-    if(!isValid)
-=======
-    if(!isValid) // do we need it here ? it increases path length
->>>>>>> 53ccc276
+    if(!isValid)
       throw new IllegalStateException();
 
     return InternalJNI.maxCompressedSize(qzSession, srcLen);
@@ -160,20 +121,12 @@
    * @return non-zero compressed size or throw QATException
    */
 
-<<<<<<< HEAD
   public int compress(ByteBuffer src, ByteBuffer dest){
-=======
-  public int compress(ByteBuffer src, ByteBuffer dest){ //unCompressedBuffer.put(src) -> compressedBuffer -> copies to dest
->>>>>>> 53ccc276
     if(!isValid)
       throw new IllegalStateException();
 
     if ((src == null || dest == null) || (src.position() == src.limit() || dest.position() == dest.limit()))
-<<<<<<< HEAD
       throw new IllegalArgumentException();
-=======
-      throw new IllegalArgumentException(); // check if this exception is correct if empty buffers are provided
->>>>>>> 53ccc276
 
     if (dest.isReadOnly())
       throw new ReadOnlyBufferException();
@@ -181,33 +134,23 @@
     int compressedSize = 0;
 
     if (isPinnedMemory()) {
-<<<<<<< HEAD
       compressedSize = compressByteBufferInLoop(src, dest);
     }
     else if(src.isDirect() && dest.isDirect()){
       compressedSize = InternalJNI.compressByteBuff(qzSession, src, src.position(), src.remaining(), dest, retryCount);
       dest.position(compressedSize);
     } else if (src.hasArray() && dest.hasArray()) {
-=======
-      System.out.println("Compress: pinned mem available");
       compressedSize = compressByteBufferInLoop(src, dest);
     }
     else if(src.isDirect() && dest.isDirect()){
-      System.out.println("Compress: pinned mem not available, direct byte buffers");
       compressedSize = InternalJNI.compressByteBuff(qzSession, src, src.position(), src.remaining(), dest, retryCount);
       dest.position(compressedSize);
     } else if (src.hasArray() && dest.hasArray()) {
-      System.out.println("Compress: pinned mem not available, wrapped buffer");
->>>>>>> 53ccc276
-      byte[] destArray = new byte[dest.remaining()];
+        byte[] destArray = new byte[dest.remaining()];
       compressedSize = InternalJNI.compressByteArray(qzSession, src.array(), src.position(), src.remaining(),destArray,0,retryCount);
       dest.put(destArray, 0, compressedSize);
     }
     else{
-<<<<<<< HEAD
-=======
-      System.out.println("Compress: pinned mem not available, source read only");
->>>>>>> 53ccc276
       byte[] srcArray = new byte[src.remaining()];
       byte[] destArray = new byte[dest.remaining()];
       src.get(srcArray, src.position(), src.remaining());
@@ -218,10 +161,6 @@
     if (compressedSize < 0) {
       throw new QATException("QAT: Compression failed");
     }
-<<<<<<< HEAD
-=======
-    System.out.println("Compression successful");
->>>>>>> 53ccc276
     return compressedSize;
   }
   /**
@@ -240,37 +179,20 @@
     if(src == null || dest == null || srcLen == 0 || dest.length == 0)
       throw new IllegalArgumentException("empty buffer");
 
-<<<<<<< HEAD
     if(srcOffset < 0 || (srcOffset + srcLen > src.length) || srcOffset >= src.length)
       throw new ArrayIndexOutOfBoundsException("Invalid byte array index");
-=======
-    // add logic to validate srcOffset + srcLen > src.length, ArrayIndexOutOfBoundException
-    // srcOffset < 0 ArrayIndexOutOfBoundException
-    // srcOffset >= src.length ArrayIndexOutOfBoundException
->>>>>>> 53ccc276
 
     int compressedSize = 0;
 
     if (isPinnedMemory()) {
-<<<<<<< HEAD
       compressedSize = compressByteArrayInLoop(src, srcOffset, srcLen, dest, destOffset);
     } else {
-=======
-      System.out.println("Compress Byte Array: pinned mem available");
-      compressedSize = compressByteArrayInLoop(src, srcOffset, srcLen, dest, destOffset);
-    } else {
-      System.out.println("Compress Byte array: pinned mem not available");
->>>>>>> 53ccc276
       compressedSize = InternalJNI.compressByteArray(qzSession, src, srcOffset, srcLen, dest, destOffset, retryCount);
     }
 
     if (compressedSize < 0) {
       throw new QATException("QAT: Compression failed");
     }
-<<<<<<< HEAD
-=======
-    System.out.println("compress byte array successful");
->>>>>>> 53ccc276
     return compressedSize;
   }
   /**
@@ -280,20 +202,12 @@
    * @return success or throws exception
    */
 
-<<<<<<< HEAD
   public int decompress (ByteBuffer src, ByteBuffer dest){
-=======
-  public int decompress (ByteBuffer src, ByteBuffer dest){ // keep the name decompress and overload it for ByteBuffer and Bytearray
->>>>>>> 53ccc276
     if(!isValid)
       throw new IllegalStateException();
 
     if ((src == null || dest == null) || (src.position() == src.limit() || dest.position() == dest.limit()))
-<<<<<<< HEAD
       throw new IllegalArgumentException();
-=======
-      throw new IllegalArgumentException(); // check if this exception is correct if empty buffers are provided
->>>>>>> 53ccc276
 
     if (dest.isReadOnly())
       throw new ReadOnlyBufferException();
@@ -301,33 +215,23 @@
     int decompressedSize = 0;
 
     if (isPinnedMemory()) {
-<<<<<<< HEAD
       decompressedSize = decompressByteBufferInLoop(src, dest);
     }
     else if(src.isDirect() && dest.isDirect()){
       decompressedSize = InternalJNI.decompressByteBuff(qzSession, src, src.position(), src.remaining(), dest, retryCount);
       dest.position(decompressedSize);
     } else if (src.hasArray() && dest.hasArray()) {
-=======
-      System.out.println("decompress: pinned mem available");
       decompressedSize = decompressByteBufferInLoop(src, dest);
     }
     else if(src.isDirect() && dest.isDirect()){
-      System.out.println("decompress direct byte buffer: pinned mem not available");
       decompressedSize = InternalJNI.decompressByteBuff(qzSession, src, src.position(), src.remaining(), dest, retryCount);
       dest.position(decompressedSize);
     } else if (src.hasArray() && dest.hasArray()) {
-      System.out.println("decompress wrapped buffer: pinned mem not available");
->>>>>>> 53ccc276
       byte[] destArray = new byte[dest.remaining()];
       decompressedSize = InternalJNI.decompressByteArray(qzSession, src.array(), src.position(), src.remaining(),destArray,0,retryCount);
       dest.put(destArray, 0, decompressedSize);
     }
     else {
-<<<<<<< HEAD
-=======
-      System.out.println("decompress byte array: pinned mem not available");
->>>>>>> 53ccc276
       byte[] srcArray = new byte[src.remaining()];
       byte[] destArray = new byte[dest.remaining()];
       src.get(srcArray, src.position(), src.remaining());
@@ -338,10 +242,6 @@
     if (decompressedSize < 0) {
       throw new QATException("QAT: Compression failed");
     }
-<<<<<<< HEAD
-=======
-    System.out.println("decompression successful");
->>>>>>> 53ccc276
     return decompressedSize;
   }
 
@@ -361,14 +261,8 @@
     if(src == null || dest == null || srcLen == 0 || dest.length == 0)
       throw new IllegalArgumentException("empty buffer");
 
-<<<<<<< HEAD
     if(srcOffset < 0 || (srcOffset + srcLen > src.length) || srcOffset >= src.length)
       throw new ArrayIndexOutOfBoundsException("Invalid byte array index");
-=======
-    // add logic to validate srcOffset + srcLen > src.length, ArrayIndexOutOfBoundException
-    // srcOffset < 0 ArrayIndexOutOfBoundException
-    // srcOffset >= src.length ArrayIndexOutOfBoundException
->>>>>>> 53ccc276
 
     int decompressedSize = 0;
 
@@ -396,12 +290,7 @@
   void setIsPinnedMemAvailable(){
     this.isPinnedMemAvailable = false;
   }
-
-<<<<<<< HEAD
   private int compressByteBufferInLoop(ByteBuffer srcBuff, ByteBuffer destBuff){
-=======
-  private int compressByteBufferInLoop(ByteBuffer srcBuff, ByteBuffer destBuff){ // looping should be done in the C side
->>>>>>> 53ccc276
     int remaining = srcBuff.remaining();
     int sourceOffsetInLoop = srcBuff.position();
     int destOffsetInLoop = destBuff.position();
@@ -520,11 +409,7 @@
     return totalDecompressedSize;
   }
 
-<<<<<<< HEAD
   static void cleanUp(long qzSession, ByteBuffer unCompressedBuffer, ByteBuffer compressedBuffer){
-=======
-  static void cleanUp(long qzSession, ByteBuffer unCompressedBuffer, ByteBuffer compressedBuffer){ // print and check if this was called in cleaner test
->>>>>>> 53ccc276
     InternalJNI.teardown(qzSession,unCompressedBuffer,compressedBuffer);
   }
 
@@ -548,14 +433,10 @@
           qzSession = 0;
           unCompressedBuffer = null;
           compressedBuffer = null;
-<<<<<<< HEAD
         }
         else{
           System.out.println("DEBUGGING : Cleaner called more than once");
         }
-=======
-        } // put an else for debugging more than once
->>>>>>> 53ccc276
     }
   }
 }