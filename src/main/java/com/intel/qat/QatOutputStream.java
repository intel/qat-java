--- conflicted
+++ resolved
@@ -30,12 +30,7 @@
    *
    * @param out the output stream
    * @param bufferSize the output buffer size
-<<<<<<< HEAD
-   * @throws IllegalArgumentException if bufferSize is <= 0
-   **/
-=======
    */
->>>>>>> bcaa9d07
   public QatOutputStream(OutputStream out, int bufferSize) {
     this(out, bufferSize, Algorithm.DEFLATE, QatZipper.DEFAULT_COMPRESS_LEVEL, Mode.AUTO);
   }
@@ -47,18 +42,9 @@
    * @param out the output stream
    * @param bufferSize the output buffer size
    * @param algorithm the compression algorithm (deflate or LZ4).
-<<<<<<< HEAD
-   * @throws IllegalArgumentException if bufferSize is <= 0
-   **/
-  public QatOutputStream(
-      OutputStream out, int bufferSize, Algorithm algorithm) {
-    this(out, bufferSize, algorithm, QatZipper.DEFAULT_COMPRESS_LEVEL,
-        Mode.AUTO);
-=======
    */
   public QatOutputStream(OutputStream out, int bufferSize, Algorithm algorithm) {
     this(out, bufferSize, algorithm, QatZipper.DEFAULT_COMPRESS_LEVEL, Mode.AUTO);
->>>>>>> bcaa9d07
   }
 
   /**
@@ -68,15 +54,8 @@
    * @param bufferSize the output buffer size
    * @param algorithm the compression algorithm (deflate or LZ4).
    * @param level the compression level.
-<<<<<<< HEAD
-   * @throws IllegalArgumentException if bufferSize is <= 0
-   **/
-  public QatOutputStream(
-      OutputStream out, int bufferSize, Algorithm algorithm, int level) {
-=======
    */
   public QatOutputStream(OutputStream out, int bufferSize, Algorithm algorithm, int level) {
->>>>>>> bcaa9d07
     this(out, bufferSize, algorithm, level, Mode.AUTO);
   }
 
@@ -87,19 +66,10 @@
    * @param out the output stream
    * @param bufferSize the output buffer size
    * @param algorithm the compression algorithm (deflate or LZ4).
-<<<<<<< HEAD
-   * @param mode the mode of operation (HARDWARE - only hardware, AUTO -
-   *     hardware with a software failover.)
-   * @throws IllegalArgumentException if bufferSize is <= 0
-   **/
-  public QatOutputStream(
-      OutputStream out, int bufferSize, Algorithm algorithm, Mode mode) {
-=======
    * @param mode the mode of operation (HARDWARE - only hardware, AUTO - hardware with a software
    *     failover.)
    */
   public QatOutputStream(OutputStream out, int bufferSize, Algorithm algorithm, Mode mode) {
->>>>>>> bcaa9d07
     this(out, bufferSize, algorithm, QatZipper.DEFAULT_COMPRESS_LEVEL, mode);
   }
 
@@ -110,23 +80,13 @@
    * @param bufferSize the output buffer size
    * @param algorithm the compression algorithm (deflate or LZ4).
    * @param level the compression level.
-<<<<<<< HEAD
-   * @param mode the mode of operation (HARDWARE - only hardware, AUTO -
-   *     hardware with a software failover.)
-   * @throws IllegalArgumentException if bufferSize is <= 0
-   **/
-  public QatOutputStream(OutputStream out, int bufferSize, Algorithm algorithm,
-      int level, Mode mode) {
-=======
    * @param mode the mode of operation (HARDWARE - only hardware, AUTO - hardware with a software
    *     failover.)
    */
   public QatOutputStream(
       OutputStream out, int bufferSize, Algorithm algorithm, int level, Mode mode) {
->>>>>>> bcaa9d07
     super(out);
-    if (bufferSize <= 0)
-      throw new IllegalArgumentException();
+    if (bufferSize <= 0) throw new IllegalArgumentException();
     qzip = new QatZipper(algorithm, level, mode);
     inputBuffer = ByteBuffer.allocate(bufferSize);
     outputBuffer = ByteBuffer.allocate(qzip.maxCompressedLength(bufferSize));
@@ -169,21 +129,14 @@
    */
   @Override
   public void write(byte[] b, int off, int len) throws IOException {
-<<<<<<< HEAD
-    if (closed)
-      throw new IOException("Stream is closed");
-    if (off < 0 || off + len > b.length)
-      throw new IndexOutOfBoundsException();
+    if (closed) throw new IOException("Stream is closed");
+    if (off < 0 || off + len > b.length) throw new IndexOutOfBoundsException();
 
     int bytesToWrite = 0;
     while (len > (bytesToWrite = inputBuffer.remaining())) {
       inputBuffer.put(b, off, bytesToWrite);
       len -= bytesToWrite;
       off += bytesToWrite;
-=======
-    if (closed) throw new IOException("Stream is closed");
-    if (!inputBuffer.hasRemaining()) {
->>>>>>> bcaa9d07
       flush();
     }
     inputBuffer.put(b, off, len);
