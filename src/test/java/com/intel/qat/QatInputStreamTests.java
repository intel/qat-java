--- conflicted
+++ resolved
@@ -116,31 +116,6 @@
             Arguments.of(Mode.AUTO, Algorithm.LZ4, 16384));
   }
 
-<<<<<<< HEAD
-=======
-  public static Stream<Arguments> provideAlgorithmLevelParams() {
-    return Stream.of(
-        Arguments.of(Algorithm.DEFLATE, 1),
-        Arguments.of(Algorithm.DEFLATE, 2),
-        Arguments.of(Algorithm.DEFLATE, 3),
-        Arguments.of(Algorithm.DEFLATE, 4),
-        Arguments.of(Algorithm.DEFLATE, 5),
-        Arguments.of(Algorithm.DEFLATE, 6),
-        Arguments.of(Algorithm.DEFLATE, 7),
-        Arguments.of(Algorithm.DEFLATE, 8),
-        Arguments.of(Algorithm.DEFLATE, 9),
-        Arguments.of(Algorithm.LZ4, 1),
-        Arguments.of(Algorithm.LZ4, 2),
-        Arguments.of(Algorithm.LZ4, 3),
-        Arguments.of(Algorithm.LZ4, 4),
-        Arguments.of(Algorithm.LZ4, 5),
-        Arguments.of(Algorithm.LZ4, 6),
-        Arguments.of(Algorithm.LZ4, 7),
-        Arguments.of(Algorithm.LZ4, 8),
-        Arguments.of(Algorithm.LZ4, 9));
-  }
-
->>>>>>> bcaa9d07
   @Test
   public void testConstructor() {
     ByteArrayInputStream inputStream = new ByteArrayInputStream(deflateBytes);
@@ -166,31 +141,10 @@
   }
 
   @ParameterizedTest
-<<<<<<< HEAD
   @MethodSource("provideModeAlgorithmParams")
   public void testConstructor2(Mode mode, Algorithm algo) {
-    ByteArrayInputStream inputStream = new ByteArrayInputStream(
-        algo.equals(Algorithm.LZ4) ? lz4Bytes : deflateBytes);
-=======
-  @MethodSource("provideAlgorithmLevelParams")
-  public void testConstructor2(Algorithm algo, int level) {
-    ByteArrayInputStream inputStream =
-        new ByteArrayInputStream(algo.equals(Algorithm.LZ4) ? lz4Bytes : deflateBytes);
-    byte[] result = new byte[src.length];
-    try {
-      try (QatInputStream decompressedStream =
-          new QatInputStream(inputStream, 16 * 1024, algo, level)) {}
-    } catch (IOException | IllegalArgumentException | QatException e) {
-      fail(e.getMessage());
-    }
-  }
-
-  @ParameterizedTest
-  @MethodSource("provideModeAlgorithmParams")
-  public void testConstructor3(Mode mode, Algorithm algo) {
-    ByteArrayInputStream inputStream =
-        new ByteArrayInputStream(algo.equals(Algorithm.LZ4) ? lz4Bytes : deflateBytes);
->>>>>>> bcaa9d07
+    ByteArrayInputStream inputStream =
+        new ByteArrayInputStream(algo.equals(Algorithm.LZ4) ? lz4Bytes : deflateBytes);
     byte[] result = new byte[src.length];
     try {
       try (QatInputStream decompressedStream =
