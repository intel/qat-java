/*******************************************************************************
 * Copyright (C) 2023 Intel Corporation
 *
 * SPDX-License-Identifier: BSD
 ******************************************************************************/

package com.intel.qat;

import java.io.File;
import java.io.IOException;
import java.lang.ref.Cleaner;
import java.nio.ByteBuffer;
import java.nio.ReadOnlyBufferException;
import java.nio.charset.Charset;
import java.nio.charset.StandardCharsets;
import java.nio.file.Files;
import java.nio.file.Path;
import java.util.Arrays;
import java.util.Random;
import org.junit.jupiter.api.AfterEach;
import org.junit.jupiter.api.Test;
import static org.junit.jupiter.api.Assertions.assertEquals;
import static org.junit.jupiter.api.Assertions.assertNotNull;
import static org.junit.jupiter.api.Assertions.fail;
import static org.junit.jupiter.api.Assertions.assertTrue;

public class QATTest {
    //private int numberOfThreads;
    //private File filePath, filesList[];
    //private Thread[] threads;

    //private int filesPerThread,remainingFiles;
    private QATSession intQatSession;
    private static final Cleaner cleaner = Cleaner.create();
    private Cleaner.Cleanable cleanable;

    private final Random RANDOM = new Random();

    @AfterEach
    public void cleanupSession(){
        if(intQatSession != null)
            intQatSession.teardown();
    }
    @Test
    public void testDefaultConstructor(){
        try {
            intQatSession = new QATSession();
        }
        catch (IllegalArgumentException| QATException ie){
            fail(ie.getMessage());
        }
    }
    @Test
    public void testSingleArgConstructor(){
        try {
            intQatSession = new QATSession(QATSession.CompressionAlgorithm.LZ4);
        }
        catch (IllegalArgumentException| QATException ie){
            fail(ie.getMessage());
        }
    }

    @Test
    public void testTwoArgConstructor(){
        try {
            intQatSession = new QATSession(QATSession.CompressionAlgorithm.DEFLATE,9);
        }
        catch (IllegalArgumentException| QATException ie){
            fail(ie.getMessage());
        }
    }

    @Test
    public void testThreeArgConstructorAuto(){
        try {
            intQatSession = new QATSession(QATSession.CompressionAlgorithm.DEFLATE,1, QATSession.Mode.AUTO);
        }
        catch (IllegalArgumentException| QATException ie){
            fail(ie.getMessage());
        }
    }

    @Test
    public void testThreeArgConstructorHW(){
        try {
            intQatSession = new QATSession(QATSession.CompressionAlgorithm.DEFLATE,1, QATSession.Mode.HARDWARE);
        }
        catch (IllegalArgumentException| QATException ie){
            fail(ie.getMessage());
        }
    }

    @Test
    public void testFourArgConstructorHW(){
        try {
            intQatSession = new QATSession(QATSession.CompressionAlgorithm.DEFLATE,6, QATSession.Mode.HARDWARE,QATSession.DEFAULT_RETRY_COUNT);
        }
        catch (IllegalArgumentException| QATException ie){
            fail(ie.getMessage());
        }
    }

    @Test
    public void testTeardown(){
        QATSession qatSession = null;
        try {
            qatSession = new QATSession();
            qatSession.teardown();
        }
        catch (QATException e){
            fail(e.getMessage());
        }
    }

    @Test
    public void duplicateTearDown(){
        QATSession qatSession = null;
        try {
            qatSession = new QATSession(QATSession.CompressionAlgorithm.LZ4,0, QATSession.Mode.HARDWARE);
            qatSession.teardown();
            qatSession.teardown();
        }
        catch (IllegalStateException is){
            assertTrue(true);
        }
        catch (IllegalArgumentException| QATException ie){
            fail(ie.getMessage());
        }
    }
    @Test
    void testWrappedBuffers(){
        try {
            intQatSession = new QATSession();
            intQatSession.setIsPinnedMemAvailable();
            byte[] source = new byte[100];
            RANDOM.nextBytes(source);
            byte[] uncomp = new byte[source.length];
            byte[] dest = new byte[intQatSession.maxCompressedLength(source.length)];

            ByteBuffer srcBuffer = ByteBuffer.wrap(source);
            ByteBuffer destBuffer = ByteBuffer.wrap(dest);
            ByteBuffer uncompBuffer = ByteBuffer.wrap(uncomp);

            int compressedSize = intQatSession.compress(srcBuffer,destBuffer);

            if(compressedSize < 0)
                fail("testWrappedBuffers compression fails");

            assertNotNull(destBuffer);

            destBuffer.flip();

            int decompressedSize = intQatSession.decompress(destBuffer,uncompBuffer);
            assertNotNull(uncompBuffer);

            if(decompressedSize < 0)
                fail("testWrappedBuffers decompression fails");

            String str = new String(uncomp, StandardCharsets.UTF_8);
            assertTrue(Arrays.equals(source,uncomp));
        }
        catch (QATException|IllegalStateException|IllegalArgumentException|ReadOnlyBufferException e){
            fail(e.getMessage());
        }
        assertTrue(true);
    }

    @Test
    void testBackedArrayBuffersWithAllocate(){
        try {
            intQatSession = new QATSession();
            intQatSession.setIsPinnedMemAvailable();
            byte[] source = new byte[100];
            RANDOM.nextBytes(source);
            byte[] uncompressed = new byte[source.length];
            byte[] dest = new byte[intQatSession.maxCompressedLength(source.length)];

            ByteBuffer srcBuffer = ByteBuffer.allocate(source.length);
            ByteBuffer destBuffer = ByteBuffer.allocate(dest.length);
            ByteBuffer uncompBuffer = ByteBuffer.allocate(uncompressed.length);

            srcBuffer.put(source,0,source.length);
            srcBuffer.flip();
            int compressedSize = intQatSession.compress(srcBuffer,destBuffer);

            if(compressedSize < 0)
                fail("testIndirectBuffers compression fails");

            assertNotNull(destBuffer);

            destBuffer.flip();
            int decompressedSize = intQatSession.decompress(destBuffer,uncompBuffer);
            assertNotNull(uncompBuffer);

            if(decompressedSize <= 0)
                fail("testWrappedBuffers decompression fails");
            uncompBuffer.flip();
            uncompBuffer.get(uncompressed,0, decompressedSize);
            assertTrue(Arrays.equals(source, uncompressed));
        }
        catch (QATException|IllegalStateException|IllegalArgumentException|ArrayIndexOutOfBoundsException e){
            fail(e.getMessage());
        }
        assertTrue(true);
    }

    @Test
    void testIndirectBuffersReadOnly(){
        try {
            intQatSession = new QATSession();
            intQatSession.setIsPinnedMemAvailable();
            byte[] source = new byte[100];
            RANDOM.nextBytes(source);
            byte[] uncompressed = new byte[source.length];
            byte[] dest = new byte[intQatSession.maxCompressedLength(source.length)];

            ByteBuffer srcBuffer = ByteBuffer.allocate(source.length);
            ByteBuffer destBuffer = ByteBuffer.allocate(dest.length);
            ByteBuffer uncompBuffer = ByteBuffer.allocate(uncompressed.length);

            srcBuffer.put(source,0,source.length);
            srcBuffer.flip();

            int compressedSize = intQatSession.compress(srcBuffer.asReadOnlyBuffer(),destBuffer);

            if(compressedSize < 0)
                fail("testIndirectBuffers compression fails");

            assertNotNull(destBuffer);

            destBuffer.flip();
            int decompressedSize = intQatSession.decompress(destBuffer.asReadOnlyBuffer(),uncompBuffer);
            assertNotNull(uncompBuffer);

            if(decompressedSize <= 0)
                fail("testWrappedBuffers decompression fails");
            uncompBuffer.flip();
            uncompBuffer.get(uncompressed,0,decompressedSize);
            assertTrue(Arrays.equals(uncompressed,source));
        }
        catch (QATException|IllegalStateException|IllegalArgumentException|ReadOnlyBufferException e){
            fail(e.getMessage());
        }
        assertTrue(true);
    }
    @Test
    void testCompressionDecompressionWithByteArray(){
        try{
            intQatSession = new QATSession();
            intQatSession.setIsPinnedMemAvailable();
<<<<<<< HEAD
=======

>>>>>>> 0e8969b6
            byte[] source = new byte[100];
            RANDOM.nextBytes(source);
            byte[] uncompressed = new byte[source.length];
            byte[] dest = new byte[intQatSession.maxCompressedLength(source.length)];

            int compressedSize = intQatSession.compress(source,0, source.length, dest,0);
            assertNotNull(dest);

            intQatSession.decompress(dest,0, compressedSize, uncompressed, 0);
            assertNotNull(uncompressed);

            assertTrue(Arrays.equals(source,uncompressed));
<<<<<<< HEAD
=======

>>>>>>> 0e8969b6
        }
        catch (QATException|IllegalStateException|IllegalArgumentException|ArrayIndexOutOfBoundsException e){
            fail(e.getMessage());
        }
    }
    @Test
    void testCompressionDecompressionWithByteArrayLZ4(){
        try{
            intQatSession = new QATSession(QATSession.CompressionAlgorithm.LZ4);
            intQatSession.setIsPinnedMemAvailable();
            byte[] source = new byte[100];
            RANDOM.nextBytes(source);
            byte[] uncomp = new byte[source.length];
            byte[] dest = new byte[intQatSession.maxCompressedLength(source.length)];

            int compressedSize = intQatSession.compress(source,0, source.length, dest,0);
            assertNotNull(dest);

            intQatSession.decompress(dest,0, compressedSize, uncomp, 0);
            assertNotNull(uncomp);
            assertTrue(Arrays.equals(source,uncomp));
        }
        catch (QATException|IllegalStateException|IllegalArgumentException|ArrayIndexOutOfBoundsException e){
            fail(e.getMessage());
        }
    }
    @Test
    void testCompressByteArrayWithByteBuff(){

        try{
            intQatSession = new QATSession();
            byte[] source = new byte[100];
            RANDOM.nextBytes(source);
            byte[] dest = new byte[intQatSession.maxCompressedLength(source.length)];

            ByteBuffer uncompressedBuffer = ByteBuffer.allocateDirect(source.length);
            ByteBuffer compressedBuffer = ByteBuffer.allocateDirect(dest.length);
            uncompressedBuffer.put(source);
            uncompressedBuffer.flip();

            int compressedSize = intQatSession.compress(uncompressedBuffer,compressedBuffer);
            int byteArrayCompSize = intQatSession.compress(source,0,source.length,dest,0);

            assertEquals(compressedSize, byteArrayCompSize);

            compressedBuffer.flip();

            byte[] compByteBufferArray = new byte[compressedBuffer.limit()];
            compressedBuffer.get(compByteBufferArray);

            for(int i = 0; i < compressedSize; i++){
                if(dest[i] != compByteBufferArray[i])
                    fail("compressed data is not same");
            }
        }
        catch (QATException ie){
            fail(ie.getMessage());
        }
    }

    @Test
    void testComppressionDecompressionHardwareMode(){
        try{
            intQatSession = new QATSession(QATSession.CompressionAlgorithm.DEFLATE,6, QATSession.Mode.HARDWARE,0);

            byte[] source = new byte[100];
            RANDOM.nextBytes(source);
            byte[] decompressed = new byte[source.length];
            byte[] dest = new byte[intQatSession.maxCompressedLength(source.length)];

            int compressedSize = intQatSession.compress(source,0, source.length, dest,0);
            assertNotNull(dest);

            intQatSession.decompress(dest,0, compressedSize, decompressed, 0);
            assertNotNull(decompressed);
            assertTrue(Arrays.equals(source,decompressed));
        }
        catch (QATException ie){
            fail(ie.getMessage());
        }
    }

    @Test
    void testCompressionWithInsufficientDestBuff(){
        try{
            intQatSession = new QATSession(QATSession.CompressionAlgorithm.DEFLATE,6, QATSession.Mode.HARDWARE,0);

            byte[] source = new byte[100];
            RANDOM.nextBytes(source);
            byte[] dest = new byte[source.length/10];

            intQatSession.compress(source,0, source.length, dest,0);
        }
        catch (QATException|IndexOutOfBoundsException e){
            assertTrue(true);
        }
    }

    @Test
    void testDecompressionWithInsufficientDestBuff(){
        try{
            intQatSession = new QATSession(QATSession.CompressionAlgorithm.DEFLATE,6, QATSession.Mode.HARDWARE,0);

            byte[] source = new byte[100];
            RANDOM.nextBytes(source);
            byte[] uncomp = new byte[source.length/2];
            byte[] dest = new byte[source.length];

            intQatSession.compress(source,0, source.length, dest,0);
            intQatSession.decompress(dest,0,dest.length,uncomp,0);
            fail("testInvalidDecompressionHardwareMode failed");
        }
        catch (QATException|IndexOutOfBoundsException e){
            assertTrue(true);
        }
    }

    @Test
    void testCompressionDecompressionWithDirectByteBuff(){

        try{
            intQatSession = new QATSession();

            byte[] source = new byte[100];
            RANDOM.nextBytes(source);
            byte[] decompressed = new byte[source.length];

            ByteBuffer srcBuff = ByteBuffer.allocateDirect(source.length);
            ByteBuffer destBuff = ByteBuffer.allocateDirect(intQatSession.maxCompressedLength(source.length));
            ByteBuffer unCompBuff = ByteBuffer.allocateDirect(source.length);

            srcBuff.put(source,0,source.length);
            srcBuff.flip();

            intQatSession.compress(srcBuff,destBuff);
            assertNotNull(destBuff);

            destBuff.flip();
            int decompressedSize = intQatSession.decompress(destBuff,unCompBuff);
            assertNotNull(decompressed);

            unCompBuff.flip();

            unCompBuff.get(decompressed,0,decompressedSize);
            assertTrue(Arrays.equals(source,decompressed));
        }
        catch (QATException ie){
            fail(ie.getMessage());
        }
    }

    @Test
    void testCompressionDecompressionWithDirectByteBuffNoPinnedMem(){

        try{
            intQatSession = new QATSession();
            intQatSession.setIsPinnedMemAvailable();
            byte[] source = new byte[100];
            RANDOM.nextBytes(source);
            byte[] decompressed = new byte[source.length];

            ByteBuffer srcBuff = ByteBuffer.allocateDirect(source.length);
            ByteBuffer destBuff = ByteBuffer.allocateDirect(intQatSession.maxCompressedLength(source.length));
            ByteBuffer unCompBuff = ByteBuffer.allocateDirect(source.length);

            srcBuff.put(source,0,source.length);
            srcBuff.flip();

            intQatSession.compress(srcBuff,destBuff);
            assertNotNull(destBuff);

            destBuff.flip();
            int decompressedSize = intQatSession.decompress(destBuff,unCompBuff);
            assertNotNull(decompressed);

            unCompBuff.flip();

            unCompBuff.get(decompressed,0,decompressedSize);
            assertTrue(Arrays.equals(source,decompressed));
        }
        catch (QATException ie){
            fail(ie.getMessage());
        }
    }

    @Test
    void testCompressWithNullByteBuff(){
        try{
            intQatSession = new QATSession();

            int compressedSize = intQatSession.compress(null,null);
            fail("testCompressWithNullByteBuff fails");
        }
        catch (IllegalArgumentException ie){
            assertTrue(true);
        }
    }

    @Test
    void testCompressWithNullByteArray(){
        try{
            intQatSession = new QATSession();
            intQatSession.compress(null,0,100,null,0);
        }
        catch (IllegalArgumentException ie){
            assertTrue(true);
        }
    }

    @Test
    void testDecompressWithNullByteBuff(){
        try{
            intQatSession = new QATSession();
            int compressedSize = intQatSession.decompress(null,null);
            fail("testDecompressWithNullByteBuff fails");
        }
        catch (IllegalArgumentException ie){
            assertTrue(true);
        }
    }

    @Test
    void testDecompressWithNullByteArray(){
        try{
            intQatSession = new QATSession();
            int compressedSize = intQatSession.decompress(null,0,100,null,0);
            fail("testDecompressWithNullByteArray fails");
        }
        catch (IllegalArgumentException ie){
            assertTrue(true);
        }
    }

    @Test
    void testCompressionReadOnlyDestination(){
        try{
            intQatSession = new QATSession();

            byte[] source = new byte[100];
            RANDOM.nextBytes(source);
            ByteBuffer srcBuff = ByteBuffer.allocateDirect(source.length);
            ByteBuffer destBuff = ByteBuffer.allocateDirect(intQatSession.maxCompressedLength(source.length));

            srcBuff.put(source,0,source.length);
            srcBuff.flip();
            intQatSession.compress(srcBuff,destBuff.asReadOnlyBuffer());
            fail("testCompressionReadOnlyDestination failed");
        }
        catch (ReadOnlyBufferException ie){
            assertTrue(true);
        }
    }

    @Test
    void testDecompressionReadOnlyDestination(){
        try{
            intQatSession = new QATSession();

            byte[] source = new byte[100];
            RANDOM.nextBytes(source);
            ByteBuffer srcBuff = ByteBuffer.allocateDirect(source.length);
            ByteBuffer destBuff = ByteBuffer.allocateDirect(intQatSession.maxCompressedLength(source.length));
            ByteBuffer unCompBuff = ByteBuffer.allocateDirect(source.length);

            srcBuff.put(source,0,source.length);
            srcBuff.flip();

            intQatSession.compress(srcBuff,destBuff);
            destBuff.flip();
            intQatSession.decompress(destBuff,unCompBuff.asReadOnlyBuffer());
            fail("testDecompressionReadOnlyDestination failed");
        }
        catch (ReadOnlyBufferException ie){
            assertTrue(true);
        }
    }


    @Test
    void testCompDecompDefaultModeReadOnlyByteBuff(){
        try{
            intQatSession = new QATSession();

            byte[] source = new byte[100];
            RANDOM.nextBytes(source);
            byte[] uncompressed = new byte[source.length];

            ByteBuffer srcBuffRW = ByteBuffer.allocateDirect(source.length);
            ByteBuffer destBuff = ByteBuffer.allocateDirect(2*source.length);
            ByteBuffer unCompBuff = ByteBuffer.allocateDirect(source.length);
            srcBuffRW.put(source,0,source.length);
            srcBuffRW.flip();

            ByteBuffer srcBuffRO = srcBuffRW.asReadOnlyBuffer();
            intQatSession.compress(srcBuffRO,destBuff);
            assertNotNull(destBuff);
            destBuff.flip();
            int decompressedSize = intQatSession.decompress(destBuff,unCompBuff);
            assertNotNull(uncompressed);
            unCompBuff.flip();
            unCompBuff.get(uncompressed,0,decompressedSize);
            assertTrue(Arrays.equals(source, uncompressed));
        }
        catch (QATException ie){
            fail(ie.getMessage());
        }
    }
    @Test
    void replicateCassandra(){
        final int offset = 2;
        byte[] source = new byte[100];
        RANDOM.nextBytes(source);
        ByteBuffer src = ByteBuffer.allocate(source.length);
    }

    @Test
    public void testNativeByteBuffer(){
        try {
            intQatSession = new QATSession();
            assertNotNull(intQatSession.unCompressedBuffer);
            assertNotNull(intQatSession.compressedBuffer);
            assertTrue(intQatSession.unCompressedBuffer.isDirect());
            assertTrue(intQatSession.unCompressedBuffer.isDirect());
        }
        catch (IllegalArgumentException | QATException ie){
            fail(ie.getMessage());
        }
        assertTrue(true);
    }

    @Test
    public void multipleQATSessions(){
        try{
            QATSession[] qatSessions = new QATSession[10];

            for(int i = 0; i < qatSessions.length; i++){
                qatSessions[i] = new QATSession();
            }
            for(int i = 0; i < qatSessions.length; i++){
                assertTrue(qatSessions[i].compressedBuffer.isDirect());
            }
            for(int i = 0; i < qatSessions.length; i++) {
                qatSessions[i].teardown();
            }
            assertTrue(true);
        }
        catch (Exception e){
            fail(e.getMessage());
        }
    }




    @Test
    public void testIllegalStateException(){
        QATSession qatSession = null;
        byte[] source = new byte[100];
        RANDOM.nextBytes(source);
        byte[] dest = new byte[2 * source.length];

        try {
            qatSession = new QATSession(QATSession.CompressionAlgorithm.LZ4,0, QATSession.Mode.HARDWARE);
            qatSession.teardown();
            qatSession.compress(source,0,source.length,dest,0);
            fail("testIllegalStateException fails");
        }
        catch (IllegalStateException is){
            assertTrue(true);
        }
    }

    @Test
    public void testInvalidCompressionLevel(){
        try {
            intQatSession = new QATSession(QATSession.CompressionAlgorithm.DEFLATE, 10, QATSession.Mode.AUTO,6);
            fail("testInvalidCompressionLevel failed");
        }
        catch (IllegalArgumentException ie){
            assertTrue(true);
        }
    }

    @Test
    public void testInvalidRetryCount(){
        try {
            intQatSession = new QATSession(QATSession.CompressionAlgorithm.DEFLATE, 10, QATSession.Mode.AUTO,-1);
            fail("testInvalidRetryCount failed");
        }
        catch (IllegalArgumentException ie){
            assertTrue(true);
        }

    }

    @Test
    public void compressByteArrayPostTearDown(){
        QATSession qatSession = null;
        try {
            qatSession = new QATSession();
            byte[] source = new byte[100];
            RANDOM.nextBytes(source);
            byte[] dest = new byte[2 * source.length];

            qatSession.teardown();
            qatSession.compress(source,0,source.length,dest,0);
            fail("compressByteArrayPostTearDown failed");
        }
        catch (IllegalStateException ie){
            assertTrue(true);
        }
    }

    @Test
    public void compressByteBufferPostTearDown(){
        QATSession qatSession = null;
        try {
            qatSession = new QATSession();
            byte[] source = new byte[100];
            RANDOM.nextBytes(source);

            ByteBuffer srcBuff = ByteBuffer.allocateDirect(source.length);
            ByteBuffer destBuff = ByteBuffer.allocateDirect(qatSession.maxCompressedLength(source.length));

            srcBuff.put(source,0,source.length);
            srcBuff.flip();

            qatSession.teardown();
            qatSession.compress(srcBuff,destBuff);
            fail("compressByteBufferPostTearDown failed");
        }
        catch (IllegalStateException ie){
            assertTrue(true);
        }
    }

    @Test
    public void decompressByteArrayPostTearDown(){
        QATSession qatSession = null;
        try {
            qatSession = new QATSession();
            byte[] source = new byte[100];
            RANDOM.nextBytes(source);
            byte[] dest = new byte[2 * source.length];
            qatSession.compress(source,0,source.length,dest,0);

            qatSession.teardown();
            qatSession.decompress(source,0,source.length,dest,0);
            fail("decompressByteArrayPostTearDown failed");
        }
        catch (IllegalStateException ie){
            assertTrue(true);
        }
    }

    @Test
    public void decompressByteBufferPostTearDown(){
        QATSession qatSession = null;
        try {
            qatSession = new QATSession();
            byte[] source = new byte[100];
            RANDOM.nextBytes(source);
            ByteBuffer srcBuff = ByteBuffer.allocateDirect(source.length);
            ByteBuffer destBuff = ByteBuffer.allocateDirect(qatSession.maxCompressedLength(source.length));
            ByteBuffer unCompBuff = ByteBuffer.allocateDirect(source.length);

            srcBuff.put(source,0,source.length);
            srcBuff.flip();

            qatSession.compress(srcBuff,destBuff);

            destBuff.flip();
            qatSession.teardown();
            qatSession.decompress(destBuff,unCompBuff);
            fail("compressByteBufferPostTearDown failed");
        }
        catch (IllegalStateException ie){
            assertTrue(true);
        }
    }

    @Test
    public void maxCompressedLengthPostTeardown(){
        QATSession qatSession = null;
        try {
            qatSession = new QATSession();
            qatSession.teardown();
            qatSession.maxCompressedLength(100);
            fail("maxCompressedLengthPostTeardown failed");
        }
        catch (IllegalStateException ie){
            assertTrue(true);
        }
    }

    @Test
    public void testChunkedCompressionWithByteArray(){
        try{
            intQatSession = new QATSession(QATSession.CompressionAlgorithm.DEFLATE,6, QATSession.Mode.HARDWARE);
            byte[] src = Files.readAllBytes(Path.of("src/main/resources/book2"));
            String book2 = new String(src, StandardCharsets.UTF_8);
            byte[] dest = new byte[intQatSession.maxCompressedLength(src.length)];
            byte[] unCompressed = new byte[src.length];

            int compressedSize = intQatSession.compress(src,0,src.length, dest,0);
            System.out.println(" compressed size" + compressedSize);
            int decompressedSize = intQatSession.decompress(dest,0,compressedSize,unCompressed,0);

            assertTrue(compressedSize > 0);
            assertEquals(decompressedSize,src.length);

            assertTrue(book2.compareTo(new String(unCompressed, Charset.defaultCharset())) == 0);

        }
        catch (QATException | IOException e){
            fail(e.getMessage());
        }
    }

    @Test
    public void testChunkedCompressionWithByteBuff(){
        try{
            intQatSession = new QATSession(QATSession.CompressionAlgorithm.DEFLATE,6, QATSession.Mode.HARDWARE);
            byte[] src = Files.readAllBytes(Path.of("src/main/resources/book2"));
            String book2 = new String(src, StandardCharsets.UTF_8);
            byte[] unCompressed = new byte[src.length];

            ByteBuffer srcBuffer = ByteBuffer.allocateDirect(src.length);
            ByteBuffer compressedBuffer = ByteBuffer.allocateDirect(intQatSession.maxCompressedLength(src.length));
            ByteBuffer decompressedBuffer = ByteBuffer.allocateDirect(src.length);

            srcBuffer.put(src);
            srcBuffer.flip();

            int compressedSize = intQatSession.compress(srcBuffer,compressedBuffer);
            compressedBuffer.flip();
            int decompressedSize = intQatSession.decompress(compressedBuffer,decompressedBuffer);
            decompressedBuffer.flip();
            decompressedBuffer.get(unCompressed,0,decompressedSize);
            assertTrue(compressedSize > 0);
            assertEquals(decompressedSize,src.length);

            assertTrue(book2.compareTo(new String(unCompressed, Charset.defaultCharset())) == 0);

        }
        catch (QATException | IOException e){
            fail(e.getMessage());
        }
    }

    @Test
    public void testChunkedCompressionWithWrappedByteBuff(){
        try{
            intQatSession = new QATSession(QATSession.CompressionAlgorithm.DEFLATE,6, QATSession.Mode.HARDWARE);
            byte[] src = Files.readAllBytes(Path.of("src/main/resources/book2"));
            String book2 = new String(src, StandardCharsets.UTF_8);
            byte[] unCompressed = new byte[src.length];

            ByteBuffer srcBuffer = ByteBuffer.allocate(src.length);
            ByteBuffer compressedBuffer = ByteBuffer.allocate(intQatSession.maxCompressedLength(src.length));
            ByteBuffer decompressedBuffer = ByteBuffer.allocate(src.length);

            srcBuffer.put(src);
            srcBuffer.flip();

            int compressedSize = intQatSession.compress(srcBuffer,compressedBuffer);
            compressedBuffer.flip();
            int decompressedSize = intQatSession.decompress(compressedBuffer,decompressedBuffer);

            decompressedBuffer.flip();
            decompressedBuffer.get(unCompressed,0,decompressedSize);
            assertTrue(compressedSize > 0);
            assertEquals(decompressedSize,src.length);

            assertTrue(book2.compareTo(new String(unCompressed, Charset.defaultCharset())) == 0);

        }
        catch (QATException | IOException e){
            fail(e.getMessage());
        }
    }

    @Test
    public void testChunkedCompressionWithWrappedByteBuffLZ4(){
        try{
            intQatSession = new QATSession(QATSession.CompressionAlgorithm.LZ4);
            byte[] src = Files.readAllBytes(Path.of("src/main/resources/book2"));
            String book2 = new String(src, StandardCharsets.UTF_8);
            byte[] unCompressed = new byte[src.length];

            ByteBuffer srcBuffer = ByteBuffer.allocate(src.length);
            ByteBuffer compressedBuffer = ByteBuffer.allocate(intQatSession.maxCompressedLength(src.length));
            ByteBuffer decompressedBuffer = ByteBuffer.allocate(src.length);
            //System.out.println("TEST: compressed buffer initially of limit " + compressedBuffer.limit());
            srcBuffer.put(src);
            srcBuffer.flip();

            int compressedSize = intQatSession.compress(srcBuffer,compressedBuffer);
            //System.out.println("TEST: compressed Buffer Position "+ compressedBuffer.position() + " and limit "+ compressedBuffer.limit());
            compressedBuffer.flip();
            int decompressedSize = intQatSession.decompress(compressedBuffer,decompressedBuffer);

            decompressedBuffer.flip();
            decompressedBuffer.get(unCompressed,0,decompressedSize);
            assertTrue(compressedSize > 0);
            assertEquals(decompressedSize,src.length);

            assertTrue(book2.compareTo(new String(unCompressed, Charset.defaultCharset())) == 0);

        }
        catch (QATException | IOException e){
            fail(e.getMessage());
        }
    }

    @Test
    public void testInvalidDCompressionOffsets() {
        try{
            intQatSession = new QATSession(QATSession.CompressionAlgorithm.DEFLATE,6, QATSession.Mode.HARDWARE);
            byte[] src = new byte[100];
            RANDOM.nextBytes(src);
            String book2 = new String(src, StandardCharsets.UTF_8);
            byte[] dest = new byte[intQatSession.maxCompressedLength(src.length)];
            byte[] unCompressed = new byte[src.length];

            intQatSession.setIsPinnedMemAvailable();

            intQatSession.compress(src,-1,src.length,dest,0);
            int decompressedSize = intQatSession.decompress(dest,0,dest.length,unCompressed,0);

            fail();
        }
        catch (QATException|ArrayIndexOutOfBoundsException e){
            assertTrue(true);
        }
    }

    @Test
    public void testInvalidDCompressionLargeOffsets() {
        try{
            intQatSession = new QATSession(QATSession.CompressionAlgorithm.DEFLATE,6, QATSession.Mode.HARDWARE);
            byte[] src = new byte[100];
            RANDOM.nextBytes(src);
            String book2 = new String(src, StandardCharsets.UTF_8);
            byte[] dest = new byte[intQatSession.maxCompressedLength(src.length)];
            byte[] unCompressed = new byte[src.length];

            intQatSession.setIsPinnedMemAvailable();

            intQatSession.compress(src,src.length+1,src.length,dest,0);
            int decompressedSize = intQatSession.decompress(dest,0,dest.length,unCompressed,0);

            fail();
        }
        catch (QATException|ArrayIndexOutOfBoundsException e){
            assertTrue(true);
        }
    }

    @Test
    public void testInvalidDDecompressionOffsets() {
        try{
            intQatSession = new QATSession(QATSession.CompressionAlgorithm.DEFLATE,6, QATSession.Mode.HARDWARE);
            byte[] src = new byte[100];
            RANDOM.nextBytes(src);
            String book2 = new String(src, StandardCharsets.UTF_8);
            byte[] dest = new byte[intQatSession.maxCompressedLength(src.length)];
            byte[] unCompressed = new byte[src.length];

            intQatSession.setIsPinnedMemAvailable();

            intQatSession.compress(src,0,src.length,dest,0);
            int decompressedSize = intQatSession.decompress(dest,-1,dest.length,unCompressed,0);

            fail();
        }
        catch (QATException|ArrayIndexOutOfBoundsException e){
            assertTrue(true);
        }
    }

    @Test
    public void testInvalidDDecompressionLargeOffsets() {
        try{
            intQatSession = new QATSession(QATSession.CompressionAlgorithm.DEFLATE,6, QATSession.Mode.HARDWARE);
            byte[] src = new byte[100];
            RANDOM.nextBytes(src);
            String book2 = new String(src, StandardCharsets.UTF_8);
            byte[] dest = new byte[intQatSession.maxCompressedLength(src.length)];
            byte[] unCompressed = new byte[src.length];

            intQatSession.setIsPinnedMemAvailable();

            intQatSession.compress(src,0,src.length,dest,0);
            int decompressedSize = intQatSession.decompress(dest,dest.length+1,dest.length,unCompressed,0);

            fail();
        }
        catch (QATException|ArrayIndexOutOfBoundsException e){
            assertTrue(true);
        }
    }
    @Test
    public void testCleaner(){
        QATSession qatSession = new QATSession();
        this.cleanable = cleaner.register(qatSession, qatSession.cleanningAction());
        cleanable.clean();
    }
    /*
    private void doCompressDecompress(int thread) throws QATException{
        List<File> inFiles = new ArrayList<>();

        for(int i = filesPerThread * thread; i < filesPerThread * (thread + 1);i++){
            inFiles.add(filesList[i]);
        }

        if(thread == numberOfThreads - 1 && remainingFiles > 0){
            for(int j = filesList.length - remainingFiles; j < filesList.length; j++)
                inFiles.add(filesList[j]);
        }
        QATSession qatSession = null;
        try{
            try {
                qatSession = new QATSession(QATUtils.ExecutionPaths.HARDWARE, 0, QATUtils.CompressionAlgo.DEFLATE, 6);
            }
            catch (QATException qe) {
                fail(qe.getMessage());
            }

            for(File file: inFiles){

                byte[] srcArray = new byte[0];
                try {
                    srcArray = Files.readAllBytes(file.toPath());
                } catch (IOException e) {
                    throw new QATException(e.getMessage());
                }

                // get max compressed Length
                int maxCompressedLength =
                        qatSession.maxCompressedLength(srcArray.length);

                byte[] destArray = new byte[maxCompressedLength];
                //source and destination byte buffer
                int compressedLength = qatSession.compressByteArray(srcArray,0,srcArray.length, destArray,0);

                if (compressedLength < 0) {
                    System.out.println("unsuccessful compression.. exiting");
                }

                int uncompressedLength2 = qatSession.decompressByteArray(destArray,0, compressedLength, srcArray,0);

                assertNotEquals(uncompressedLength2,0);
                assertEquals(uncompressedLength2, srcArray.length);

                byte[] arrtoWrite = new byte[uncompressedLength2];
                arrtoWrite = Arrays.copyOf(srcArray, uncompressedLength2);

                try (FileOutputStream fos = new FileOutputStream("../resources/res" + file.getName().replaceFirst("[.][^.]+$", "") +"-output.txt")) {
                    fos.write(arrtoWrite);
                }
                catch (Exception e){
                    fail("uncompressed data failed to write");
                }
            }

            qatSession.teardown();
        }
        catch(QATException e) {
            System.out.println("Runtime Exception message: " + e.getMessage());
        }

    }
*/
}<|MERGE_RESOLUTION|>--- conflicted
+++ resolved
@@ -248,10 +248,7 @@
         try{
             intQatSession = new QATSession();
             intQatSession.setIsPinnedMemAvailable();
-<<<<<<< HEAD
-=======
-
->>>>>>> 0e8969b6
+
             byte[] source = new byte[100];
             RANDOM.nextBytes(source);
             byte[] uncompressed = new byte[source.length];
@@ -264,10 +261,7 @@
             assertNotNull(uncompressed);
 
             assertTrue(Arrays.equals(source,uncompressed));
-<<<<<<< HEAD
-=======
-
->>>>>>> 0e8969b6
+
         }
         catch (QATException|IllegalStateException|IllegalArgumentException|ArrayIndexOutOfBoundsException e){
             fail(e.getMessage());
