--- conflicted
+++ resolved
@@ -7,31 +7,16 @@
 package com.intel.qat;
 
 import java.io.File;
-import java.io.FileOutputStream;
-import java.io.IOException;
 import java.nio.ByteBuffer;
 import java.nio.ReadOnlyBufferException;
 import java.nio.charset.StandardCharsets;
-import java.nio.file.Files;
-import java.util.ArrayList;
-import java.util.List;
-
 import org.junit.jupiter.api.AfterEach;
-import org.junit.jupiter.api.BeforeAll;
-import org.junit.jupiter.api.BeforeEach;
 import org.junit.jupiter.api.Test;
-
-import static org.junit.jupiter.api.Assertions.assertArrayEquals;
 import static org.junit.jupiter.api.Assertions.assertEquals;
-import static org.junit.jupiter.api.Assertions.assertNotEquals;
 import static org.junit.jupiter.api.Assertions.assertNotNull;
-import static org.junit.jupiter.api.Assertions.assertThrows;
 import static org.junit.jupiter.api.Assertions.fail;
 import static org.junit.jupiter.api.Assertions.assertTrue;
 
-import java.util.Arrays;
-
-//after each we can do teardown
 public class QATTest {
     private int numberOfThreads;
     private File filePath, filesList[];
@@ -167,10 +152,6 @@
     }
     @Test
     void testWrappedBuffers(){
-<<<<<<< HEAD
-=======
-        System.out.println("testWrappedBuffers started");
->>>>>>> 53ccc276
         try {
             intQatSession = new QATSession();
             intQatSession.setIsPinnedMemAvailable();
@@ -210,10 +191,6 @@
 
     @Test
     void testBackedArrayBuffersWithAllocate(){
-<<<<<<< HEAD
-=======
-        System.out.println("testBackedArrayBuffersWithAllocate started");
->>>>>>> 53ccc276
         try {
             intQatSession = new QATSession();
             intQatSession.setIsPinnedMemAvailable();
@@ -234,24 +211,14 @@
                 fail("testIndirectBuffers compression fails");
 
             assertNotNull(destBuffer);
-<<<<<<< HEAD
+
             destBuffer.flip();
-=======
-            System.out.println("Compressed string " + new String(destBuffer.array()));
-            System.out.println("test: after compress destBuffer at "+ destBuffer.position()+" with limit "+ destBuffer.limit());
-            destBuffer.flip();
-            System.out.println("test: after compress and flip destBuffer at "+ destBuffer.position() + " with limit "+ destBuffer.limit());
->>>>>>> 53ccc276
             int decompressedSize = intQatSession.decompress(destBuffer,uncompBuffer);
             assertNotNull(uncompBuffer);
 
             if(decompressedSize <= 0)
                 fail("testWrappedBuffers decompression fails");
-<<<<<<< HEAD
-
-=======
-            System.out.println(" testBackedArrayBuffersWithAllocate test: decompress successful\n");
->>>>>>> 53ccc276
+
             String str = new String(uncompBuffer.array(), StandardCharsets.UTF_8);
             assertTrue(str.compareTo(uncompressed) == 0);
         }
@@ -264,10 +231,6 @@
 
     @Test
     void testIndirectBuffersReadOnly(){
-<<<<<<< HEAD
-=======
-        System.out.println("testIndirectBuffersReadOnly started");
->>>>>>> 53ccc276
         try {
             intQatSession = new QATSession();
             intQatSession.setIsPinnedMemAvailable();
@@ -308,10 +271,6 @@
     }
     @Test
     void testCompressionDecompressionWithByteArray(){
-<<<<<<< HEAD
-=======
-        System.out.println("testCompressionDecompressionWithByteArray started");
->>>>>>> 53ccc276
         try{
             intQatSession = new QATSession();
             intQatSession.setIsPinnedMemAvailable();
@@ -482,10 +441,7 @@
 
             int compressedSize = intQatSession.compress(srcBuff,destBuff);
             assertNotNull(destBuff);
-<<<<<<< HEAD
-=======
-            System.out.println("compressed buffer at position "+ destBuff.position());
->>>>>>> 53ccc276
+
             destBuff.flip();
             int decompressedSize = intQatSession.decompress(destBuff,unCompBuff);
             assertNotNull(uncomp);
